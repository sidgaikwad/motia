--- conflicted
+++ resolved
@@ -11,12 +11,8 @@
     "test": "jest"
   },
   "dependencies": {
-<<<<<<< HEAD
     "@wistro/ui": "workspace:*",
     "body-parser": "^1.20.3",
-=======
-    "@fastify/websocket": "^11.0.1",
->>>>>>> 87153c43
     "commander": "^13.0.0",
     "express": "^4.21.2",
     "ioredis": "^5.4.2",
